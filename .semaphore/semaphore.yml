--- conflicted
+++ resolved
@@ -39,10 +39,7 @@
           commands:
             - pip install confluent-release-tools -q
             - . sem-pint
-<<<<<<< HEAD
-            - sudo apt-get --assume-yes install libncurses5
-=======
->>>>>>> b3d0ba6e
+            - - sudo apt-get --assume-yes install libncurses5
             - mvn -Dcloud -Pjenkins -U -Dmaven.wagon.http.retryHandler.count=10 -Ddependency.check.skip=true --batch-mode --no-transfer-progress clean verify install dependency:analyze validate
             - . cve-scan
             - . cache-maven store
