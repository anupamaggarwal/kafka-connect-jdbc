#!/usr/bin/env groovy
common {
  slackChannel = '#connect-warn'
  nodeLabel = 'docker-debian-jdk8'
  upstreamProjects = 'confluentinc/common'
  pintMerge = true
<<<<<<< HEAD
  disableConcurrentBuilds = true
=======
  sonarqubeScannerEnable = true
  sonarqubeQualityCheck = true
>>>>>>> 1d75aea4
}<|MERGE_RESOLUTION|>--- conflicted
+++ resolved
@@ -4,10 +4,7 @@
   nodeLabel = 'docker-debian-jdk8'
   upstreamProjects = 'confluentinc/common'
   pintMerge = true
-<<<<<<< HEAD
   disableConcurrentBuilds = true
-=======
   sonarqubeScannerEnable = true
   sonarqubeQualityCheck = true
->>>>>>> 1d75aea4
 }